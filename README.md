--- conflicted
+++ resolved
@@ -4,18 +4,9 @@
 
 Created by Lewis Menelaws & [TMRRW](https://tmrrwinc.ca)
 
-<<<<<<< HEAD
   <source media="(prefers-color-scheme: dark)" srcset="https://user-images.githubusercontent.com/6053155/170528535-e274dc0b-7972-4b27-af22-637f8c370133.png">
   <source media="(prefers-color-scheme: light)" srcset="https://user-images.githubusercontent.com/6053155/170528582-cb6671e7-5a2f-4bd4-a048-0e6cfa54f0f7.png">
   <img src="https://user-images.githubusercontent.com/6053155/170528582-cb6671e7-5a2f-4bd4-a048-0e6cfa54f0f7.png" width="350" alt="img">
-
-=======
-[
-  <source media="(prefers-color-scheme: dark)" srcset="https://user-images.githubusercontent.com/6053155/170528535-e274dc0b-7972-4b27-af22-637f8c370133.png">
-  <source media="(prefers-color-scheme: light)" srcset="https://user-images.githubusercontent.com/6053155/170528582-cb6671e7-5a2f-4bd4-a048-0e6cfa54f0f7.png">
-  <img src="https://user-images.githubusercontent.com/6053155/170528582-cb6671e7-5a2f-4bd4-a048-0e6cfa54f0f7.png" width="350">
-](https://tmrrwinc.ca)
->>>>>>> 6b2ee0b8
 
 ## Motivation 🤔
 
@@ -26,7 +17,6 @@
 
 ## Disclaimers 🚨
 
-<<<<<<< HEAD
 - **At the moment**, this repository won't attempt to upload this content through this bot. It will give you a file that
   you will then have to upload manually. This is for the sake of avoiding any sort of community guideline issues.
 
@@ -34,55 +24,29 @@
 
 - Python 3.6+
 - Playwright (this should install automatically in installation)
-- Sox 
-=======
--   This is purely for fun purposes.
--   **At the moment**, this repository won't attempt to upload this content through this bot. It will give you a file that you will then have to upload manually. This is for the sake of avoiding any sort of community guideline issues.
-
-## Requirements
-
--   Python 3.6+
--   Playwright (this should install automatically during installation)
->>>>>>> 6b2ee0b8
+- Sox
 
 ## Installation 👩‍💻
 
 1. Clone this repository
-<<<<<<< HEAD
-2. 
-    2a **Automatic Install**: Run `python3 main.py` and type 'yes' to activate the setup assistant.
+2. 2a **Automatic Install**: Run `python3 main.py` and type 'yes' to activate the setup assistant.
 
-    2b **Manual Install**: Rename `.env.template` to `.env` and replace all values with the appropriate fields. To get Reddit keys (**required**), visit [the Reddit Apps page.](https://www.reddit.com/prefs/apps) TL;DR set up an app that is a "script". Copy your keys into the `.env` file, along with whether your account uses two-factor authentication.
+   2b **Manual Install**: Rename `.env.template` to `.env` and replace all values with the appropriate fields. To get Reddit keys (**required**), visit [the Reddit Apps page.](https://www.reddit.com/prefs/apps) TL;DR set up an app that is a "script". Copy your keys into the `.env` file, along with whether your account uses two-factor authentication.
 
 3. install [SoX](https://sourceforge.net/projects/sox/files/sox/)
-4. 
+4.
 5. Run `pip3 install -r requirements.txt`
 
 6. Run `playwright install` and `playwright install-deps`.
 
 7. Run `python3 main.py` (unless you chose automatic install, then the installer will automatically run main.py)
-   required**), visit [the Reddit Apps page.](https://www.reddit.com/prefs/apps) TL;DR set up an app that is a "script".
+   required\*\*), visit [the Reddit Apps page.](https://www.reddit.com/prefs/apps) TL;DR set up an app that is a "script".
    Copy your keys into the `.env` file, along with whether your account uses two-factor authentication.
 8. Enjoy 😎
 
 ## Video
+
 https://user-images.githubusercontent.com/19284904/172727335-7e11c816-3484-4033-a535-4b061751fa3b.mp4
-
-=======
-2. Run `pip3 install -r requirements.txt`
-3. Run `python3 -m playwright install` and `python3 -m playwright install-deps`.
-4. 
-	4a **Automatic Install**: Run `python3 main.py` and type 'yes' to activate the setup assistant.
-
-	4b **Manual Install**: Rename `.env.template` to `.env` and replace all values with the appropriate fields. To get Reddit keys (**required**), visit [the Reddit Apps page.](https://www.reddit.com/prefs/apps) TL;DR set up an app that is a "script". Copy your keys into the `.env` file, along with whether your account uses two-factor authentication.
-
-5. Run `python3 main.py` (unless you chose automatic install, then the installer will automatically run main.py)
-7. Enjoy 😎
-
-
-If you want to see more detailed guide, please refer to the official [documentation](https://luka-hietala.gitbook.io/documentation-for-the-reddit-bot/).
-\*The Documentation is still being developed and worked on, please be patient as we change / add new knowledge!
->>>>>>> 6b2ee0b8
 
 ## Contributing & Ways to improve 📈
 
@@ -90,7 +54,6 @@
 
 I have tried to simplify the code so anyone can read it and start contributing at any skill level. Don't be shy :) contribute!
 
-<<<<<<< HEAD
 - [ ] Creating better documentation and adding a command line interface.
 - [x] Allowing users to choose a reddit thread instead of being randomized.
 - [x] Allowing users to choose a background that is picked instead of the Minecraft one.
@@ -99,15 +62,6 @@
 - [x] Checks if a video has already been created
 - [x] Light and Dark modes
 - [x] Nsfw post filter
-=======
-To-Do:
-
--   [x] Allowing users to choose a reddit thread instead of being randomized.
--   [x] Allowing users to choose a background that is picked instead of the Minecraft one.
--   [x] Allowing users to choose between any subreddit.
--   [ ] Allowing users to change voice.
--   [ ] Creating better documentation and adding a command line interface.
->>>>>>> 6b2ee0b8
 
 Please read our [contributing guidelines](CONTRIBUTING.md) for more detailed information.
 
@@ -115,11 +69,8 @@
 
 Elebumm (Lewis#6305) - https://github.com/elebumm (Founder)
 
-<<<<<<< HEAD
 Jason (JasonLovesDoggo#1904) - https://github.com/JasonLovesDoggo
 
-=======
->>>>>>> 6b2ee0b8
 CallumIO - https://github.com/CallumIO
 
 HarryDaDev (hrvyy#9677) - https://github.com/ImmaHarry
