--- conflicted
+++ resolved
@@ -4,17 +4,28 @@
 
 REDDIT_USERNAME=""
 REDDIT_PASSWORD=""
-<<<<<<< HEAD
+
+# If no, it will ask you a thread link to extract the thread, if yes it will randomize it. Default: "no"
+RANDOM_THREAD=""
+
+# Filters the comments by range of lenght (min and max characters)
+# Min has to be less or equal to max
+# DO NOT INSERT ANY SPACES BETWEEN THE COMMA AND THE VALUES
+COMMENT_LENGTH_RANGE = "min,max"
+
+# The absolute path of the folder where you want to save the final video
+# If empty or wrong, the path will be 'assets/'
+FINAL_VIDEO_PATH=""
 # Valid options are "yes" and "no" for the variable below
 REDDIT_2FA=""
 SUBREDDIT="AskReddit"
 # True or False
 ALLOW_NSFW="False"
-# Example of a PostID is ult7el
+# Used if you want to use a specific post. example of one is urdtfx
 POST_ID=""
 #set to either LIGHT or DARK
 THEME="LIGHT"
-# set to an int e.g. 1 or 29 and leave blank for once
+# used if you want to run multiple times. set to an int e.g. 4 or 29 and leave blank for once
 TIMES_TO_RUN=""
 MAX_COMMENT_LENGTH="500"
 # Range is 0 -> 1 recommended around 0.8-0.9
@@ -24,33 +35,4 @@
 VOICE="en_us_001" # e.g. en_us_002
 
 # IN-PROGRESS - not yet implemented
-STORYMODE="False"
-=======
-
-# Valid options are "yes" and "no"
-
-# Whether or not 2FA is enabled on the reddit account. Default: "no"
-REDDIT_2FA=""
-
-# If no, it will ask you a thread link to extract the thread, if yes it will randomize it. Default: "no"
-RANDOM_THREAD=""
-
-# Valid options are "light" and "dark". Default: "light"
-THEME=""
-
-# Enter a subreddit, e.g. "AskReddit". If this isn't defined, you'll be asked when
-# the programme runs. Simply press Enter if you wish to use the default "AskReddit" subreddit when prompted.
-SUBREDDIT=""
-
-# Filters the comments by range of lenght (min and max characters)
-# Min has to be less or equal to max
-# DO NOT INSERT ANY SPACES BETWEEN THE COMMA AND THE VALUES
-COMMENT_LENGTH_RANGE = "min,max"
-
-# Range is 0 -> 1. Default: "0.9"
-OPACITY="0.9"
-
-# The absolute path of the folder where you want to save the final video
-# If empty or wrong, the path will be 'assets/'
-FINAL_VIDEO_PATH=""
->>>>>>> 6b2ee0b8
+STORYMODE="False"