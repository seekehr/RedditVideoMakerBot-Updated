#!/usr/bin/env python3
# Main
from utils.console import print_markdown
from rich.console import Console
from reddit.subreddit import get_subreddit_threads
from video_creation.background import download_background, chop_background_video
from video_creation.voices import save_text_to_mp3
from video_creation.screenshot_downloader import download_screenshots_of_reddit_posts
from video_creation.final_video import make_final_video
from dotenv import load_dotenv
import time, os

console = Console()

configured = True
REQUIRED_VALUES = [
    "REDDIT_CLIENT_ID",
    "REDDIT_CLIENT_SECRET",
    "REDDIT_USERNAME",
    "REDDIT_PASSWORD",
    "OPACITY",
]

<<<<<<< HEAD
=======
#Banner may look bad or wrong in IDE/Text Editor, but looks perfect in CMD, BASH or ZSH
banner = '''

██████╗░███████╗██████╗░██████╗░██╗████████╗  ██╗░░░██╗██╗██████╗░███████╗░█████╗░
██╔══██╗██╔════╝██╔══██╗██╔══██╗██║╚══██╔══╝  ██║░░░██║██║██╔══██╗██╔════╝██╔══██╗
██████╔╝█████╗░░██║░░██║██║░░██║██║░░░██║░░░  ╚██╗░██╔╝██║██║░░██║█████╗░░██║░░██║
██╔══██╗██╔══╝░░██║░░██║██║░░██║██║░░░██║░░░  ░╚████╔╝░██║██║░░██║██╔══╝░░██║░░██║
██║░░██║███████╗██████╔╝██████╔╝██║░░░██║░░░  ░░╚██╔╝░░██║██████╔╝███████╗╚█████╔╝
╚═╝░░╚═╝╚══════╝╚═════╝░╚═════╝░╚═╝░░░╚═╝░░░  ░░░╚═╝░░░╚═╝╚═════╝░╚══════╝░╚════╝░

███╗░░░███╗░█████╗░██╗░░██╗███████╗██████╗░
████╗░████║██╔══██╗██║░██╔╝██╔════╝██╔══██╗
██╔████╔██║███████║█████═╝░█████╗░░██████╔╝
██║╚██╔╝██║██╔══██║██╔═██╗░██╔══╝░░██╔══██╗
██║░╚═╝░██║██║░░██║██║░╚██╗███████╗██║░░██║
╚═╝░░░░░╚═╝╚═╝░░╚═╝╚═╝░░╚═╝╚══════╝╚═╝░░╚═╝
 
'''
print(banner)

#Banner may look bad or wrong in IDE/Text Editor, but looks perfect in CMD, BASH or ZSH

time.sleep(.5)

>>>>>>> 862d7f25
print_markdown(
    "### Thanks for using this tool! [Feel free to contribute to this project on GitHub!](https://lewismenelaws.com) If you have any questions, feel free to reach out to me on Twitter or submit a GitHub issue."
)

"""
Load .env file if exists. If it doesnt exist, print a warning and launch the setup wizard.
If there is a .env file, check if the required variables are set. If not, print a warning and launch the setup wizard.
"""

client_id = os.getenv("REDDIT_CLIENT_ID")
client_secret = os.getenv("REDDIT_CLIENT_SECRET")
username = os.getenv("REDDIT_USERNAME")
password = os.getenv("REDDIT_PASSWORD")
reddit2fa = os.getenv("REDDIT_2FA")

load_dotenv()

console.log("[bold green]Checking environment variables...")
time.sleep(.5)

if not os.path.exists(".env"):
    configured = False
    console.log("[red] Your .env file is invalid, or was never created. Standby.")

for val in REQUIRED_VALUES:
    if val not in os.environ or not os.getenv(val):
        console.log(f'[bold red]Missing Variable: "{val}"')
        configured = False
        console.log(
            "[red]Looks like you need to set your Reddit credentials in the .env file. Please follow the instructions in the README.md file to set them up."
        )
        time.sleep(0.5)
        console.log(
            "[red]We can also launch the easy setup wizard. type yes to launch it, or no to quit the program."
        )
        setup_ask = input("Launch setup wizard? > ")
        if setup_ask == "yes":
            console.log("[bold green]Here goes nothing! Launching setup wizard...")
            time.sleep(0.5)
            os.system("python3 setup.py")

        elif setup_ask == "no":
            console.print("[red]Exiting...")
            time.sleep(0.5)
            exit()
        else:
            console.print("[red]I don't understand that. Exiting...")
            time.sleep(0.5)
            exit()
try:
    float(os.getenv("OPACITY"))
except ValueError:
    console.log(
        "[red]Please ensure that OPACITY is set between 0 and 1 in your .env file"
    )
    configured = False
    exit()
console.log("[bold green]Enviroment Variables are set! Continuing...")

if configured:
    reddit_object = get_subreddit_threads()
    length, number_of_comments = save_text_to_mp3(reddit_object)
    download_screenshots_of_reddit_posts(
        reddit_object, number_of_comments, os.getenv("THEME", "light")
    )
    while True:
        vidpath = download_background(length)
        noerror = chop_background_video(length, vidpath)
        if noerror is True:
            break
    final_video = make_final_video(number_of_comments)<|MERGE_RESOLUTION|>--- conflicted
+++ resolved
@@ -21,9 +21,7 @@
     "OPACITY",
 ]
 
-<<<<<<< HEAD
-=======
-#Banner may look bad or wrong in IDE/Text Editor, but looks perfect in CMD, BASH or ZSH
+# Banner may look bad or wrong in IDE/Text Editor, but looks perfect in CMD, BASH or ZSH
 banner = '''
 
 ██████╗░███████╗██████╗░██████╗░██╗████████╗  ██╗░░░██╗██╗██████╗░███████╗░█████╗░
@@ -42,12 +40,8 @@
  
 '''
 print(banner)
+time.sleep(0.5)
 
-#Banner may look bad or wrong in IDE/Text Editor, but looks perfect in CMD, BASH or ZSH
-
-time.sleep(.5)
-
->>>>>>> 862d7f25
 print_markdown(
     "### Thanks for using this tool! [Feel free to contribute to this project on GitHub!](https://lewismenelaws.com) If you have any questions, feel free to reach out to me on Twitter or submit a GitHub issue."
 )
