<<<<<<< HEAD
from typing import List
import json
def get_hottest_undone(submissions: List):
=======
import json
from typing import List


def get_subreddit_undone(submissions: List, subreddit):
>>>>>>> 2eac16f2
    """
    recursively checks if the top submission in the list was already done.
    """
    with open("./video_creation/data/videos.json", "r") as done_vids_raw:
        done_videos = json.load(done_vids_raw)
    for submission in submissions:
        if already_done(done_videos, submission):
            continue
        return submission
    return get_subreddit_undone(subreddit.top(time_filter="hour"), subreddit) # all of the videos in hot have already been done

def already_done(done_videos: list, submission):

    for video in done_videos:
        if video["id"] == str(submission):
            return True
    return False<|MERGE_RESOLUTION|>--- conflicted
+++ resolved
@@ -1,14 +1,7 @@
-<<<<<<< HEAD
 from typing import List
 import json
-def get_hottest_undone(submissions: List):
-=======
-import json
-from typing import List
-
 
 def get_subreddit_undone(submissions: List, subreddit):
->>>>>>> 2eac16f2
     """
     recursively checks if the top submission in the list was already done.
     """
